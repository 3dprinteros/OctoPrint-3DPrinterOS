--- conflicted
+++ resolved
@@ -48,12 +48,9 @@
         self.printer_types = {
             'RR2': {'name': 'Robo3D R2', 'VID': 'OCTO', 'PID': '0RR2'},
             'RC2': {'name': 'Robo3D C2', 'VID': 'OCTO', 'PID': '0RC2'},
-<<<<<<< HEAD
-            'CISH': {'name': 'CI SAAM HT', 'VID': 'OCTO', 'PID': 'CISH'}
-=======
+            'CISH': {'name': 'CI SAAM HT', 'VID': 'OCTO', 'PID': 'CISH'},
             'MGM3': {'name': 'MakerGear M3-ID', 'VID': 'OCTO', 'PID': 'MGM3'},
             'TLDQ2': {'name': 'TRILAB DeltiQ 2', 'VID': 'OCTO', 'PID': '0TD2'}
->>>>>>> 5340e70e
         }
         self.camera_enabled = False
         self.printer_types_js = []
@@ -67,12 +64,8 @@
 
     def get_settings_defaults(self):
         return dict(
-<<<<<<< HEAD
-            url="acorn.3dprinteros.com",
-=======
-            url="cli-cloud.3dprinteros.com",
-            site_url="cloud.3dprinteros.com",
->>>>>>> 5340e70e
+            url="cli-acorn.3dprinteros.com",
+            site_url="acorn.3dprinteros.com",
             printer_type="RR2",
             verbose=False,
             registered=False,
