--- conflicted
+++ resolved
@@ -62,11 +62,7 @@
 
     def get_settings_defaults(self):
         return dict(
-<<<<<<< HEAD
             url="cloud.3dprinteros.com",
-=======
-            url="acorn.3dprinteros.com",
->>>>>>> 881e7717
             printer_type="RR2",
             verbose=False,
             registered=False,
